--- conflicted
+++ resolved
@@ -1,13 +1,10 @@
 package testhelpers
 
 import (
-<<<<<<< HEAD
+	"encoding/json"
+	"fmt"
 	"net/http"
 	"testing"
-=======
-	"encoding/json"
-	"fmt"
->>>>>>> 89e8dd0f
 
 	"github.com/hashicorp/vault/sdk/framework"
 	"github.com/hashicorp/vault/sdk/logical"
